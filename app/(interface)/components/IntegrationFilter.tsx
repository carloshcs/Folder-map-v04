'use client';

import Image from 'next/image';
import React from 'react';
import { createPortal } from 'react-dom';

import { cn } from '@/lib/utils';
import { ServiceId } from './right-sidebar/data';

export type IntegrationService = {
  id: ServiceId;
  name: string;
  logo: string;
  accent: string;
  hover: string;
  border: string;
};

type IntegrationFilterProps = {
  services: IntegrationService[];
  activeServiceId: ServiceId | null;
  onServiceSelect: (serviceId: ServiceId | null) => void;
  allowClear?: boolean;
  className?: string;
};

export const IntegrationFilter: React.FC<IntegrationFilterProps> = ({
  services,
  activeServiceId,
  onServiceSelect,
  allowClear = false,
  className,
}) => {
  const [portalContainer, setPortalContainer] = React.useState<HTMLElement | null>(null);

  React.useEffect(() => {
    setPortalContainer(document.body);
  }, []);

  if (services.length === 0) {
    return null;
  }

  if (!portalContainer) {
    return null;
  }

  const handleServiceClick = (serviceId: ServiceId) => {
    if (allowClear && activeServiceId === serviceId) {
      onServiceSelect(null);
      return;
    }

    onServiceSelect(serviceId);
  };

  const content = (
    <div
      className={cn(
<<<<<<< HEAD
        'pointer-events-none fixed left-[calc(64px+32px)] top-5 z-[45] flex justify-start',
=======
        'pointer-events-none fixed left-[64px] top-24 z-[70] flex justify-start px-4',
>>>>>>> a5b67a9a
        className,
      )}
    >
      <div className="pointer-events-auto inline-flex flex-wrap items-center gap-1.5 rounded-full border border-border/70 bg-white/85 px-2.5 py-1.5 text-xs font-medium shadow-sm backdrop-blur-sm dark:border-white/10 dark:bg-neutral-900/80">
        {services.map(service => {
          const isActive = activeServiceId === service.id;

          return (
            <button
              key={service.id}
              type="button"
              onClick={() => handleServiceClick(service.id)}
              aria-pressed={isActive}
              className={cn(
                'flex items-center gap-1.5 rounded-full border border-transparent px-3 py-1.5 text-[11px] font-medium transition-colors',
                isActive
                  ? 'border-slate-900/60 bg-slate-900 text-white shadow-sm dark:border-white/40'
                  : cn(
                      'text-muted-foreground hover:text-foreground hover:border-border/70 hover:bg-white/70 dark:hover:border-white/20 dark:hover:bg-neutral-800/70',
                      service.border,
                      service.hover,
                    ),
              )}
            >
              <span
                className={cn(
                  'relative h-5 w-5 overflow-hidden rounded-full border border-white/60 bg-white/80 dark:border-white/10 dark:bg-white/10',
                  service.accent,
                )}
              >
                <Image src={service.logo} alt={`${service.name} logo`} fill sizes="20px" />
              </span>
              <span>{service.name}</span>
            </button>
          );
        })}
      </div>
    </div>
  );

  return createPortal(content, portalContainer);
};

export default IntegrationFilter;<|MERGE_RESOLUTION|>--- conflicted
+++ resolved
@@ -57,11 +57,7 @@
   const content = (
     <div
       className={cn(
-<<<<<<< HEAD
-        'pointer-events-none fixed left-[calc(64px+32px)] top-5 z-[45] flex justify-start',
-=======
         'pointer-events-none fixed left-[64px] top-24 z-[70] flex justify-start px-4',
->>>>>>> a5b67a9a
         className,
       )}
     >
