//OrbitalMap
'use client';

import React, { useEffect, useRef, useState } from 'react';
import * as d3 from 'd3';
import { ChevronDown, ChevronUp, ExternalLink } from 'lucide-react';

import { MIN_HEIGHT, MIN_WIDTH } from './constants';
import { buildHierarchy, getVisibleNodesAndLinks } from './hierarchy';
import { renderNodes } from './rendering';
import { createManualPhysics } from './physics';
import { getNodeId } from './nodeUtils';
import { D3GroupSelection, D3HierarchyNode, NodePosition, OrbitalMapProps, FolderItem } from './types';
import {
  getPaletteColors,
  getReadableTextColor,
  shiftColor,
} from '@/app/(interface)/lib/utils/colors';

type HoveredNodeInfo = {
  id: string;
  name: string;
  depth: number;
  lineage: string[];
  position: { x: number; y: number };
  pathSegments: string[];
  serviceName?: string;
  link?: string;
  metrics?: {
    totalSize?: number;
    fileCount?: number;
    folderCount?: number;
  };
  createdDate?: string;
  modifiedDate?: string;
  activityScore?: number;
  canExpand: boolean;
  isExpanded: boolean;
  isSelected?: boolean;
};

type NodeVisualStyle = {
  fill: string;
  textColor: string;
};

const MAX_LIGHTENING = 0.85;
const LIGHTEN_STEP = 0.4;
const BASE_DARKEN = -0.25;
const HOVER_TOOLTIP_WIDTH = 320;
const HOVER_TOOLTIP_COMPACT_HEIGHT = 220;
const HOVER_TOOLTIP_EXPANDED_HEIGHT = 420;

const numberFormatter = new Intl.NumberFormat('en-US');

const formatBytes = (size?: number) => {
  if (typeof size !== 'number') return null;
  if (size === 0) return '0 B';
  const units = ['B', 'KB', 'MB', 'GB', 'TB'];
  let value = size;
  let unitIndex = 0;

  while (value >= 1024 && unitIndex < units.length - 1) {
    value /= 1024;
    unitIndex += 1;
  }

  const formatted = value >= 100 || unitIndex === 0 ? value.toFixed(0) : value.toFixed(1);
  return `${formatted} ${units[unitIndex]}`;
};

const formatDate = (iso?: string) => {
  if (!iso) return null;
  const date = new Date(iso);
  if (Number.isNaN(date.getTime())) return null;
  return new Intl.DateTimeFormat('en-US', { dateStyle: 'medium' }).format(date);
};

const computeNodeStyles = (root: D3HierarchyNode, paletteId?: string | null) => {
  const palette = getPaletteColors(paletteId);
  if (!palette.length) {
    return new Map<string, NodeVisualStyle>();
  }

  let paletteIndex = 0;
  const styles = new Map<string, NodeVisualStyle>();

  const assign = (node: D3HierarchyNode, branchColor?: string) => {
    const nodeId = getNodeId(node);

    if (node.depth === 2) {
      const basePaletteColor = palette[paletteIndex % palette.length];
      paletteIndex += 1;
      const fill = shiftColor(basePaletteColor, BASE_DARKEN);
      styles.set(nodeId, {
        fill,
        textColor: getReadableTextColor(fill),
      });
      node.children?.forEach(child => assign(child, basePaletteColor));
    } else if (node.depth > 2) {
      const basePaletteColor = branchColor ?? palette[Math.max(paletteIndex - 1, 0) % palette.length];
      const relativeDepth = node.depth - 2;
      const amount = Math.min(MAX_LIGHTENING, BASE_DARKEN + relativeDepth * LIGHTEN_STEP);
      const fill = shiftColor(basePaletteColor, amount);
      styles.set(nodeId, {
        fill,
        textColor: getReadableTextColor(fill),
      });
      node.children?.forEach(child => assign(child, basePaletteColor));
    } else {
      node.children?.forEach(child => assign(child, branchColor));
    }
  };

  assign(root);

  return styles;
};

export const OrbitalMap: React.FC<OrbitalMapProps> = ({
  folders,
  colorPaletteId,
  onFolderSelectionChange,
}) => {
  const svgRef = useRef<SVGSVGElement | null>(null);
  const containerRef = useRef<HTMLDivElement | null>(null);
  const [size, setSize] = useState({ width: 1100, height: 900 });
  
  // Start with nothing expanded (only Folder Fox + integrations visible)
  const [expanded, setExpanded] = useState<Set<string>>(new Set());
  
  const gRef = useRef<D3GroupSelection | null>(null);
  const linkLayerRef = useRef<D3GroupSelection | null>(null);
  const nodeLayerRef = useRef<D3GroupSelection | null>(null);
  const physicsRef = useRef<any>(null);
  const nodePositionsRef = useRef<Map<string, NodePosition>>(new Map());
  const [hoveredNode, setHoveredNode] = useState<HoveredNodeInfo | null>(null);
  const [isTooltipExpanded, setIsTooltipExpanded] = useState(false);
  const isTooltipHoveredRef = useRef(false);
  const closeTooltipTimeoutRef = useRef<number | null>(null);
  const isDraggingRef = useRef(false);

  const setTooltipHoverState = (value: boolean) => {
    isTooltipHoveredRef.current = value;
  };

  const clearTooltipTimeout = () => {
    if (closeTooltipTimeoutRef.current !== null) {
      window.clearTimeout(closeTooltipTimeoutRef.current);
      closeTooltipTimeoutRef.current = null;
    }
  };

  const scheduleTooltipClose = () => {
    clearTooltipTimeout();
    closeTooltipTimeoutRef.current = window.setTimeout(() => {
      setHoveredNode(null);
    }, 180);
  };

  const toggleHoveredExpansion = () => {
    if (!hoveredNode?.id) return;
    setExpanded(prev => {
      const next = new Set(prev);
      if (next.has(hoveredNode.id)) {
        next.delete(hoveredNode.id);
      } else {
        next.add(hoveredNode.id);
      }
      return next;
    });

    setHoveredNode(prev => (prev ? { ...prev, isExpanded: !prev.isExpanded } : prev));
  };

  useEffect(() => {
    const observer = new ResizeObserver(entries => {
      for (const entry of entries) {
        const { width, height } = entry.contentRect;
        const nextWidth = Math.max(MIN_WIDTH, width);
        const nextHeight = Math.max(MIN_HEIGHT, height);

        setSize(prev => {
          if (prev.width === nextWidth && prev.height === nextHeight) {
            return prev;
          }

          return { width: nextWidth, height: nextHeight };
        });
      }
    });
    if (containerRef.current) observer.observe(containerRef.current);
    return () => observer.disconnect();
  }, []);

  useEffect(() => {
    if (!svgRef.current) return;
    const svg = d3.select(svgRef.current);
    svg.selectAll('*').remove();

    const defs = svg.append('defs');
    const filter = defs
      .append('filter')
      .attr('id', 'node-shadow')
      .attr('x', '-50%')
      .attr('y', '-50%')
      .attr('width', '200%')
      .attr('height', '200%');

    (filter as any)
      .append('feDropShadow')
      .attr('dx', 0)
      .attr('dy', 3)
      .attr('stdDeviation', 4)
      .attr('flood-color', '#101828')
      .attr('flood-opacity', 0.28);

    const g = svg.append('g').attr('class', 'orbital-root');
    gRef.current = g;

    linkLayerRef.current = g.append('g').attr('class', 'link-layer');
    nodeLayerRef.current = g.append('g').attr('class', 'node-layer');

    const zoom = d3
      .zoom<SVGSVGElement, unknown>()
      .scaleExtent([0.4, 3])
      .filter(event => {
        if (event.type === 'wheel') return true;
        if (event.type === 'touchstart' || event.type === 'touchmove' || event.type === 'touchend') {
          return true;
        }
        return false;
      })
      .on('zoom', event => g.attr('transform', event.transform));

    svg.call(zoom as any);
    svg.on('dblclick.zoom', null);
  }, []);

  useEffect(() => {
    if (!svgRef.current || !gRef.current || !nodeLayerRef.current || !linkLayerRef.current) return;

    const svg = d3.select(svgRef.current);
    const { width, height } = size;

    const root = buildHierarchy(folders);
    const nodeStyles = computeNodeStyles(root, colorPaletteId);
    const { visibleNodes, visibleLinks } = getVisibleNodesAndLinks(root, expanded);

    const maxDimension = Math.max(width, height);
    const viewPadding = maxDimension * 0.35;
    const viewWidth = width + viewPadding * 2;
    const viewHeight = height + viewPadding * 2;

    svg
      .attr('viewBox', [-viewWidth / 2, -viewHeight / 2, viewWidth, viewHeight])
      .attr('width', width)
      .attr('height', height)
      .style('background', 'none')
      .style('overflow', 'visible');

    const linkLayer = linkLayerRef.current!;
    const nodeLayer = nodeLayerRef.current!;

    const link = linkLayer
      .selectAll<SVGLineElement, any>('line')
      .data(visibleLinks, (d: any) => {
        const sourceId = getNodeId(d.source);
        const targetId = getNodeId(d.target);
        return `${sourceId}-${targetId}`;
      })
      .join(
        enter =>
          enter
            .append('line')
            .attr('stroke', '#b8bec9')
            .attr('stroke-width', 1.4)
            .attr('opacity', 0.85),
        update => update,
        exit => exit.remove(),
      )
      .attr('stroke', '#b8bec9')
      .attr('stroke-width', 1.4)
      .attr('opacity', 0.85);

    if (physicsRef.current) physicsRef.current.stop();

    let node: any;

    const physics = createManualPhysics(visibleNodes, () => {
      link
        .attr('x1', (d: any) => d.source.x)
        .attr('y1', (d: any) => d.source.y)
        .attr('x2', (d: any) => d.target.x)
        .attr('y2', (d: any) => d.target.y);

      if (node) node.attr('transform', (d: any) => `translate(${d.x},${d.y})`);
    }, nodePositionsRef.current);

    physicsRef.current = physics;

    const getLineageNames = (node: any) => {
      const lineage: string[] = [];
      let current = node as any;
      while (current) {
        const name = current.data?.name ?? 'Node';
        lineage.push(name);
        current = current.parent || null;
      }
      return lineage.reverse();
    };

    const getRelativePosition = (event: PointerEvent) => {
      if (!containerRef.current) return { x: event.clientX, y: event.clientY };
      const rect = containerRef.current.getBoundingClientRect();
      return {
        x: event.clientX - rect.left,
        y: event.clientY - rect.top,
      };
    };

    const handleNodeEnter = (event: PointerEvent, d: any) => {
      if (isDraggingRef.current) return;
      clearTooltipTimeout();
      setTooltipHoverState(false);

      const id = getNodeId(d);
      const lineage = getLineageNames(d);
      const trimmedLineage = lineage.filter(
        (name, index) => !(index === 0 && name === 'Folder Fox'),
      );
      const position = getRelativePosition(event);
      const nodeData = d.data ?? {};
      const item = (nodeData.item as FolderItem | undefined) ?? undefined;

      const link = item?.link ?? nodeData.link;
      const metrics = item?.metrics ?? nodeData.metrics;
      const createdDate = item?.createdDate ?? nodeData.createdDate;
      const modifiedDate = item?.modifiedDate ?? nodeData.modifiedDate;
      const activityScore = item?.activityScore ?? nodeData.activityScore;
      const isSelected =
        typeof item?.isSelected === 'boolean'
          ? item.isSelected
          : typeof nodeData.isSelected === 'boolean'
            ? nodeData.isSelected
            : undefined;

      setIsTooltipExpanded(false);
      setHoveredNode({
        id,
        name: d.data?.name ?? 'Node',
        depth: d.depth ?? 0,
        lineage,
        position,
        pathSegments: trimmedLineage,
        serviceName: trimmedLineage[0],
        link,
        metrics,
        createdDate,
        modifiedDate,
        activityScore,
        canExpand: Boolean(d.hasChildren),
        isExpanded: Boolean(d.isExpanded),
        isSelected,
      });
    };

    const handleNodeMove = (event: PointerEvent) => {
      if (isDraggingRef.current) return;
      const position = getRelativePosition(event);
      setHoveredNode(prev => (prev ? { ...prev, position } : prev));
    };

    const handleNodeLeave = () => {
      if (isTooltipHoveredRef.current) return;
      scheduleTooltipClose();
    };

    node = renderNodes(svg, nodeLayer, visibleNodes, {
      colorAssignments: nodeStyles,
      onNodeEnter: handleNodeEnter,
      onNodeMove: handleNodeMove,
      onNodeLeave: handleNodeLeave,
    }).style('pointer-events', 'all');

    node.call(
      d3
        .drag<SVGGElement, any>()
        .on('start', (event: any, d: any) => {
          isDraggingRef.current = true;
          clearTooltipTimeout();
          setTooltipHoverState(false);
          setHoveredNode(null);
          physics.dragHandlers.onDragStart(d);
        })
        .on('drag', (event: any, d: any) => {
          const svgEl = svgRef.current!;
          const t = d3.zoomTransform(svgEl);
          const [px, py] = t.invert(d3.pointer(event, svgEl));
          physics.dragHandlers.onDrag(d, px, py);
        })
        .on('end', (event: any, d: any) => {
          isDraggingRef.current = false;
          physics.dragHandlers.onDragEnd(d);
        }) as any,
    );

    node.on('dblclick', (event: any, d: any) => {
      event.stopPropagation();
      const nodeId = getNodeId(d);
      if (!nodeId) return;
      setExpanded(prev => {
        const next = new Set(prev);
        if (next.has(nodeId)) next.delete(nodeId);
        else next.add(nodeId);
        return next;
      });
    });

    visibleNodes.forEach(node => {
      const nodeId = getNodeId(node);
      nodePositionsRef.current.set(nodeId, {
        x: node.x!,
        y: node.y!,
        baseOrbitRadius: node.baseOrbitRadius!,
        calculatedRadius: node.calculatedRadius!,
        offsetAngle: node.offsetAngle!,
        orbitAngle: node.orbitAngle!,
      });
    });

    return () => physics.stop();
  }, [folders, size, expanded, colorPaletteId]);

  useEffect(() => {
    setIsTooltipExpanded(false);
  }, [hoveredNode?.id]);

  useEffect(() => {
    const hoveredId = hoveredNode?.id;
    if (!nodeLayerRef.current || !linkLayerRef.current) return;

    const nodeSelection = nodeLayerRef.current.selectAll<SVGGElement, any>('g.node');
    const linkSelection = linkLayerRef.current.selectAll<SVGLineElement, any>('line');

    const relatedIds = new Set<string>();

    if (hoveredId) {
      nodeSelection.each(function (d: any) {
        const nodeId = getNodeId(d);
        if (nodeId === hoveredId) {
          relatedIds.add(nodeId);
          if (d.parent) {
            relatedIds.add(getNodeId(d.parent));
          }
          if (d.children) {
            d.children.forEach((child: any) => relatedIds.add(getNodeId(child)));
          }
        }
      });
    }

    nodeSelection
<<<<<<< HEAD
      .style('opacity', 1)
=======
      .style('opacity', (d: any) => {
        if (!hoveredId) return 1;
        const nodeId = getNodeId(d);
        return relatedIds.has(nodeId) ? 1 : 0.6;
      })
>>>>>>> fd3dcf24
      .style('transform-origin', 'center')
      .attr('filter', 'url(#node-shadow)');

    nodeSelection.each(function (d: any) {
      const selection = d3.select(this);
      const circle = selection.select<SVGCircleElement>('circle.node-circle');
      if (circle.empty()) return;

      const baseFill = circle.attr('data-base-fill');
      if (!baseFill) return;

      const nodeId = getNodeId(d);
      const label = selection.select<SVGTextElement>('text.node-label');

      if (!hoveredId || relatedIds.has(nodeId)) {
        circle.attr('fill', baseFill);
        if (!label.empty()) {
          label.style('opacity', 1);
        }
        return;
      }

      const dimmedFill = circle.attr('data-dimmed-fill') || shiftColor(baseFill, 0.45);
      circle.attr('fill', dimmedFill).attr('data-dimmed-fill', dimmedFill);
      if (!label.empty()) {
        label.style('opacity', 0.85);
      }
    });

    linkSelection
      .attr('stroke', (d: any) => {
        if (!hoveredId) return '#b8bec9';
        const sourceId = getNodeId(d.source);
        const targetId = getNodeId(d.target);
        return sourceId === hoveredId || targetId === hoveredId ? '#6b7bff' : '#c5cad3';
      })
      .attr('stroke-width', (d: any) => {
        if (!hoveredId) return 1.4;
        const sourceId = getNodeId(d.source);
        const targetId = getNodeId(d.target);
        return sourceId === hoveredId || targetId === hoveredId ? 2.4 : 1;
      })
      .attr('opacity', (d: any) => {
        if (!hoveredId) return 0.95;
        const sourceId = getNodeId(d.source);
        const targetId = getNodeId(d.target);
<<<<<<< HEAD
        return sourceId === hoveredId || targetId === hoveredId ? 1 : 0.85;
=======
        return sourceId === hoveredId || targetId === hoveredId ? 1 : 0.55;
>>>>>>> fd3dcf24
      });

    return () => {
      nodeSelection
        .style('opacity', 1)
        .each(function (d: any) {
          const selection = d3.select(this);
          const circle = selection.select<SVGCircleElement>('circle.node-circle');
          if (circle.empty()) return;
          const baseFill = circle.attr('data-base-fill');
          if (baseFill) {
            circle.attr('fill', baseFill);
          }
          const label = selection.select<SVGTextElement>('text.node-label');
          if (!label.empty()) {
            label.style('opacity', 1);
          }
        });
      linkSelection.attr('stroke', '#b8bec9').attr('stroke-width', 1.4).attr('opacity', 0.95);
    };
  }, [hoveredNode?.id]);

  useEffect(() => {
    return () => {
      clearTooltipTimeout();
    };
  }, []);

  const hasMetrics =
    typeof hoveredNode?.metrics?.folderCount === 'number' ||
    typeof hoveredNode?.metrics?.fileCount === 'number' ||
    typeof hoveredNode?.metrics?.totalSize === 'number' ||
    typeof hoveredNode?.activityScore === 'number';
  const hasDates = Boolean(hoveredNode?.modifiedDate || hoveredNode?.createdDate);
  const hasExtraInfo = hasMetrics || hasDates;
  const showExtraInfo = hasExtraInfo && isTooltipExpanded;
  const tooltipHeight = hasExtraInfo && isTooltipExpanded
    ? HOVER_TOOLTIP_EXPANDED_HEIGHT
    : HOVER_TOOLTIP_COMPACT_HEIGHT;
  const locationPath =
    hoveredNode?.pathSegments && hoveredNode.pathSegments.length > 0
      ? hoveredNode.pathSegments.join(' / ')
      : '';
  const hasLocation = Boolean(locationPath);
  const canHideFromTooltip = Boolean(
    onFolderSelectionChange &&
      hoveredNode &&
      hoveredNode.id !== 'folder-fox' &&
      hoveredNode.depth > 0,
  );
  const hideButtonDisabled = hoveredNode?.isSelected === false;
  const hideButtonLabel = hideButtonDisabled ? 'Hidden' : 'Hide';

  const handleHideFromTooltip = (event: React.MouseEvent<HTMLButtonElement>) => {
    event.preventDefault();
    event.stopPropagation();

    if (!hoveredNode?.id || !canHideFromTooltip || hideButtonDisabled) {
      return;
    }

    onFolderSelectionChange?.(hoveredNode.id, false);
    setHoveredNode(null);
  };

  return (
    <div
      ref={containerRef}
      className="relative"
      style={{
        width: `${size.width}px`,
        height: `${size.height}px`,
        minWidth: `${MIN_WIDTH}px`,
        minHeight: `${MIN_HEIGHT}px`,
      }}
    >
      <svg ref={svgRef} className="w-full h-full" />
      {hoveredNode && (
        <div
          className="pointer-events-auto absolute w-full max-w-[320px] overflow-hidden rounded-3xl border border-neutral-200 bg-white/95 text-sm shadow-2xl backdrop-blur-sm transition-shadow dark:border-neutral-700 dark:bg-neutral-900/90"
          style={{
            left: Math.min(
              Math.max(0, hoveredNode.position.x + 18),
              Math.max(0, size.width - HOVER_TOOLTIP_WIDTH),
            ),
            top: Math.min(
              Math.max(0, hoveredNode.position.y + 18),
              Math.max(0, size.height - tooltipHeight),
            ),
            width: HOVER_TOOLTIP_WIDTH,
          }}
          onMouseEnter={() => {
            setTooltipHoverState(true);
            clearTooltipTimeout();
          }}
          onMouseLeave={() => {
            setTooltipHoverState(false);
            scheduleTooltipClose();
          }}
        >
          <div className="border-b border-neutral-200 bg-white/70 px-5 py-4 dark:border-neutral-800 dark:bg-neutral-900/60">
            <div className="flex items-start justify-between gap-4">
              <div className="min-w-0">
                <div className="flex items-center gap-2">
                  <span aria-hidden className="text-lg leading-none">
                    📁
                  </span>
                  <p className="truncate text-base font-semibold text-slate-900 dark:text-neutral-100">
                    {hoveredNode.name}
                  </p>
                </div>
                {hoveredNode.serviceName && (
                  <p className="mt-1 text-[11px] uppercase tracking-wide text-slate-400 dark:text-neutral-500">
                    {hoveredNode.serviceName}
                  </p>
                )}
              </div>
              <div className="flex shrink-0 items-center gap-2">
                {hoveredNode.canExpand && (
                  <button
                    type="button"
                    className="inline-flex h-8 items-center justify-center gap-1 rounded-full border border-neutral-200 bg-white px-3 text-xs font-medium text-slate-600 transition hover:border-indigo-200 hover:text-indigo-600 focus-visible:outline-none focus-visible:ring-2 focus-visible:ring-indigo-500 dark:border-neutral-700 dark:bg-neutral-800 dark:text-neutral-200 dark:hover:border-indigo-500/40 dark:hover:text-indigo-300"
                    onClick={event => {
                      event.preventDefault();
                      event.stopPropagation();
                      toggleHoveredExpansion();
                    }}
                  >
                    {hoveredNode.isExpanded ? 'Collapse' : 'Expand'}
                    {hoveredNode.isExpanded ? (
                      <ChevronUp className="h-3.5 w-3.5" />
                    ) : (
                      <ChevronDown className="h-3.5 w-3.5" />
                    )}
                  </button>
                )}
                {hoveredNode.link && (
                  <a
                    href={hoveredNode.link}
                    target="_blank"
                    rel="noopener noreferrer"
                    className="inline-flex h-8 w-8 items-center justify-center rounded-full border border-neutral-200 bg-white text-slate-500 transition hover:border-indigo-200 hover:text-indigo-600 focus-visible:outline-none focus-visible:ring-2 focus-visible:ring-indigo-500 dark:border-neutral-700 dark:bg-neutral-800 dark:text-neutral-200 dark:hover:border-indigo-500/40 dark:hover:text-indigo-300"
                    onClick={event => {
                      event.stopPropagation();
                    }}
                    title="Open in new tab"
                  >
                    <ExternalLink className="h-4 w-4" />
                  </a>
                )}
              </div>
            </div>
          </div>

          {hasLocation && (
            <div className="border-b border-neutral-200 px-5 py-3 text-xs leading-relaxed text-slate-600 dark:border-neutral-800 dark:text-neutral-300">
              <p className="text-[11px] font-semibold uppercase tracking-wide text-slate-400 dark:text-neutral-500">
                Location
              </p>
              <p className="mt-1 break-words text-sm text-slate-700 dark:text-neutral-100">{locationPath}</p>
            </div>
          )}

          {hasExtraInfo && (
            <div className="px-5 py-3">
              <button
                type="button"
                className="flex w-full items-center justify-between rounded-xl bg-slate-100/70 px-4 py-2 text-[11px] font-semibold uppercase tracking-wide text-slate-500 transition hover:bg-slate-100 focus-visible:outline-none focus-visible:ring-2 focus-visible:ring-indigo-500 dark:bg-neutral-800/60 dark:text-neutral-200 dark:hover:bg-neutral-800"
                onClick={event => {
                  event.preventDefault();
                  event.stopPropagation();
                  setIsTooltipExpanded(prev => !prev);
                }}
              >
                <span>Details</span>
                {isTooltipExpanded ? (
                  <ChevronUp className="h-4 w-4" />
                ) : (
                  <ChevronDown className="h-4 w-4" />
                )}
              </button>

              {showExtraInfo && (
                <div className="mt-3 space-y-4 rounded-2xl border border-neutral-200/70 bg-white/90 px-4 py-4 text-[12px] shadow-sm dark:border-neutral-700/60 dark:bg-neutral-900/60">
                  {hasMetrics && (
                    <div className="grid grid-cols-1 gap-3 text-xs text-slate-600 dark:text-neutral-200 sm:grid-cols-2">
                      {typeof hoveredNode.metrics?.folderCount === 'number' && (
                        <div className="flex items-center justify-between gap-3 rounded-lg bg-white px-3 py-2 shadow-sm dark:bg-neutral-800/60">
                          <span className="font-medium text-slate-500 dark:text-neutral-200">Folders</span>
                          <span className="font-semibold text-slate-900 dark:text-neutral-50">
                            {numberFormatter.format(hoveredNode.metrics?.folderCount ?? 0)}
                          </span>
                        </div>
                      )}
                      {typeof hoveredNode.metrics?.fileCount === 'number' && (
                        <div className="flex items-center justify-between gap-3 rounded-lg bg-white px-3 py-2 shadow-sm dark:bg-neutral-800/60">
                          <span className="font-medium text-slate-500 dark:text-neutral-200">Files</span>
                          <span className="font-semibold text-slate-900 dark:text-neutral-50">
                            {numberFormatter.format(hoveredNode.metrics?.fileCount ?? 0)}
                          </span>
                        </div>
                      )}
                      {typeof hoveredNode.metrics?.totalSize === 'number' && (
                        <div className="flex items-center justify-between gap-3 rounded-lg bg-white px-3 py-2 shadow-sm dark:bg-neutral-800/60">
                          <span className="font-medium text-slate-500 dark:text-neutral-200">Storage</span>
                          <span className="font-semibold text-slate-900 dark:text-neutral-50">
                            {formatBytes(hoveredNode.metrics?.totalSize ?? undefined)}
                          </span>
                        </div>
                      )}
                      {typeof hoveredNode.activityScore === 'number' && (
                        <div className="flex items-center justify-between gap-3 rounded-lg bg-white px-3 py-2 shadow-sm dark:bg-neutral-800/60">
                          <span className="font-medium text-slate-500 dark:text-neutral-200">Activity</span>
                          <span className="font-semibold text-slate-900 dark:text-neutral-50">
                            {numberFormatter.format(hoveredNode.activityScore)}
                          </span>
                        </div>
                      )}
                    </div>
                  )}

                  {hasDates && (
                    <div className="grid grid-cols-1 gap-3 text-xs text-slate-600 dark:text-neutral-200 sm:grid-cols-2">
                      {hoveredNode.modifiedDate && (
                        <div className="rounded-lg bg-white px-3 py-2 shadow-sm dark:bg-neutral-800/60">
                          <p className="text-[10px] uppercase tracking-wide text-slate-400 dark:text-neutral-500">
                            Modified
                          </p>
                          <p className="mt-1 font-semibold text-slate-900 dark:text-neutral-100">
                            {formatDate(hoveredNode.modifiedDate)}
                          </p>
                        </div>
                      )}
                      {hoveredNode.createdDate && (
                        <div className="rounded-lg bg-white px-3 py-2 shadow-sm dark:bg-neutral-800/60">
                          <p className="text-[10px] uppercase tracking-wide text-slate-400 dark:text-neutral-500">
                            Created
                          </p>
                          <p className="mt-1 font-semibold text-slate-900 dark:text-neutral-100">
                            {formatDate(hoveredNode.createdDate)}
                          </p>
                        </div>
                      )}
                    </div>
                  )}

                  {canHideFromTooltip && (
                    <button
                      type="button"
                      className="inline-flex w-full items-center justify-center gap-2 rounded-xl bg-slate-900 px-4 py-2 text-sm font-semibold text-white shadow-sm transition hover:bg-slate-800 focus-visible:outline-none focus-visible:ring-2 focus-visible:ring-indigo-500 disabled:cursor-not-allowed disabled:bg-slate-300 disabled:text-slate-500 dark:bg-neutral-200 dark:text-neutral-900 dark:hover:bg-neutral-100 dark:disabled:bg-neutral-700 dark:disabled:text-neutral-400"
                      onClick={handleHideFromTooltip}
                      disabled={hideButtonDisabled}
                    >
                      {hideButtonLabel}
                    </button>
                  )}
                </div>
              )}
            </div>
          )}
        </div>
      )}
    </div>
  );
};<|MERGE_RESOLUTION|>--- conflicted
+++ resolved
@@ -461,15 +461,11 @@
     }
 
     nodeSelection
-<<<<<<< HEAD
-      .style('opacity', 1)
-=======
       .style('opacity', (d: any) => {
         if (!hoveredId) return 1;
         const nodeId = getNodeId(d);
         return relatedIds.has(nodeId) ? 1 : 0.6;
       })
->>>>>>> fd3dcf24
       .style('transform-origin', 'center')
       .attr('filter', 'url(#node-shadow)');
 
@@ -516,11 +512,7 @@
         if (!hoveredId) return 0.95;
         const sourceId = getNodeId(d.source);
         const targetId = getNodeId(d.target);
-<<<<<<< HEAD
-        return sourceId === hoveredId || targetId === hoveredId ? 1 : 0.85;
-=======
         return sourceId === hoveredId || targetId === hoveredId ? 1 : 0.55;
->>>>>>> fd3dcf24
       });
 
     return () => {
