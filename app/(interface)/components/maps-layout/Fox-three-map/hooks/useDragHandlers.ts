--- conflicted
+++ resolved
@@ -89,12 +89,6 @@
   };
 };
 
-<<<<<<< HEAD
-const isNodeCenterOutsideBoundary = (node: Node<FoxNodeData>, boundary: Boundary): boolean =>
-  isCenterOutsideBoundary(getNodeCenter(node), boundary);
-
-=======
->>>>>>> c8c8847b
 type Lookups = {
   parentLookup: Map<string, string | null>;
   childrenLookup: Map<string, any[]>; // FoxTreeNode[] but we only use .id
