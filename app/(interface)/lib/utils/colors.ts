--- conflicted
+++ resolved
@@ -8,11 +8,6 @@
   teal: ['#0f766e', '#115e59', '#14b8a6', '#0ea5e9', '#2dd4bf', '#5eead4', '#134e4a', '#0f172a'],
   bright: ['#ff6b6b', '#4ecdc4', '#ffd93d', '#6a4c93', '#1a535c', '#ff8c42', '#2d9bf0', '#ff3f81'],
   neon: ['#39ff14', '#ff3131', '#04d9ff', '#bc13fe', '#ffd700', '#ff007f', '#0aff99', '#ff8c00'],
-<<<<<<< HEAD
-  heatMap: ['#0b3d91', '#1558b1', '#1f73d2', '#2a8ef1', '#54a3ff', '#ffb07c', '#ff8c7a', '#ff6b6b'],
-  rainbow: ['#ff595e', '#ff924c', '#ffca3a', '#8ac926', '#52b69a', '#1982c4', '#6a4c93', '#b5179e'],
-=======
->>>>>>> fd3dcf24
   minimal: ['#1c1c1e', '#2c2c2e', '#3a3a3c', '#48484a', '#636366', '#8e8e93', '#aeaeb2', '#d1d1d6'],
   appleMidnight: ['#0a1f44', '#102a56', '#1b3a73', '#274c8f', '#345ea8', '#4f7ac1', '#6c95d8', '#8fb0ed'],
   appleStarlight: ['#3f3a2f', '#5a5241', '#7a6e54', '#9a8d6a', '#b9ab81', '#d6c99b', '#ede0b8', '#f7f1d8'],
